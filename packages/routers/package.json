{
  "name": "@react-navigation/routers",
  "description": "Routers to help build custom navigators",
  "version": "6.1.3",
  "keywords": [
    "react",
    "react-native",
    "react-navigation"
  ],
  "license": "MIT",
  "repository": {
    "type": "git",
    "url": "https://github.com/react-navigation/react-navigation.git",
    "directory": "packages/routers"
  },
  "bugs": {
    "url": "https://github.com/react-navigation/react-navigation/issues"
  },
  "homepage": "https://reactnavigation.org/docs/custom-routers/",
  "main": "lib/commonjs/index.js",
  "react-native": "src/index.tsx",
  "source": "src/index.tsx",
  "module": "lib/module/index.js",
  "types": "lib/typescript/src/index.d.ts",
  "files": [
    "src",
    "lib",
    "!**/__tests__"
  ],
  "sideEffects": false,
  "publishConfig": {
    "access": "public"
  },
  "scripts": {
    "prepack": "bob build",
    "clean": "del lib"
  },
  "dependencies": {
    "nanoid": "^3.1.23"
  },
  "devDependencies": {
    "del-cli": "^3.0.1",
    "react-native-builder-bob": "^0.19.1",
<<<<<<< HEAD
    "typescript": "^4.7.4"
=======
    "typescript": "^4.9.3"
>>>>>>> ecf00b7e
  },
  "react-native-builder-bob": {
    "source": "src",
    "output": "lib",
    "targets": [
      "commonjs",
      "module",
      [
        "typescript",
        {
          "project": "tsconfig.build.json"
        }
      ]
    ]
  }
}<|MERGE_RESOLUTION|>--- conflicted
+++ resolved
@@ -41,11 +41,7 @@
   "devDependencies": {
     "del-cli": "^3.0.1",
     "react-native-builder-bob": "^0.19.1",
-<<<<<<< HEAD
-    "typescript": "^4.7.4"
-=======
     "typescript": "^4.9.3"
->>>>>>> ecf00b7e
   },
   "react-native-builder-bob": {
     "source": "src",
