--- conflicted
+++ resolved
@@ -29,36 +29,16 @@
   enabled,
   active,
   ...rest
-<<<<<<< HEAD
 }: ViewProps &
   NativeScreenTraitsProps & {
     enabled: boolean;
     active: 0 | 1 | Animated.AnimatedInterpolation;
     children: React.ReactNode;
   }) => {
-  if (enabled && Platform.OS === 'web') {
-    return <AnimatedWebScreen active={active} {...rest} />;
-  }
-
-  if (enabled && Screens?.screensEnabled()) {
-    if (shouldUseActivityState) {
-      return (
-        <Screens.Screen enabled={enabled} activityState={active} {...rest} />
-      );
-    } else {
-      return <Screens.Screen enabled={enabled} active={active} {...rest} />;
-    }
-=======
-}: ViewProps & {
-  enabled: boolean;
-  active: 0 | 1 | Animated.AnimatedInterpolation;
-  children: React.ReactNode;
-}) => {
   if (Screens != null) {
     return (
       <Screens.Screen enabled={enabled} activityState={active} {...rest} />
     );
->>>>>>> cde44a57
   }
 
   return <View {...rest} />;
