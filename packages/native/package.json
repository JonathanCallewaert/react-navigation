{
  "name": "@react-navigation/native",
  "description": "React Native integration for React Navigation",
  "version": "6.0.13",
  "keywords": [
    "react-native",
    "react-navigation",
    "ios",
    "android"
  ],
  "license": "MIT",
  "repository": {
    "type": "git",
    "url": "https://github.com/react-navigation/react-navigation.git",
    "directory": "packages/native"
  },
  "bugs": {
    "url": "https://github.com/react-navigation/react-navigation/issues"
  },
  "homepage": "https://reactnavigation.org",
  "main": "lib/commonjs/index.js",
  "react-native": "src/index.tsx",
  "source": "src/index.tsx",
  "module": "lib/module/index.js",
  "types": "lib/typescript/src/index.d.ts",
  "files": [
    "src",
    "lib",
    "!**/__tests__"
  ],
  "sideEffects": false,
  "publishConfig": {
    "access": "public"
  },
  "scripts": {
    "prepack": "bob build",
    "clean": "del lib"
  },
  "dependencies": {
    "@react-navigation/core": "^6.4.0",
    "escape-string-regexp": "^4.0.0",
    "fast-deep-equal": "^3.1.3",
    "nanoid": "^3.1.23"
  },
  "devDependencies": {
    "@testing-library/react-native": "^7.2.0",
    "@types/react": "~18.0.0",
    "@types/react-dom": "~18.0.0",
    "@types/react-native": "~0.69.1",
    "del-cli": "^3.0.1",
    "react": "18.0.0",
    "react-dom": "18.0.0",
    "react-native": "0.69.5",
    "react-native-builder-bob": "^0.19.1",
<<<<<<< HEAD
    "typescript": "^4.7.4"
=======
    "typescript": "^4.9.3"
>>>>>>> ecf00b7e
  },
  "peerDependencies": {
    "react": "*",
    "react-native": "*"
  },
  "react-native-builder-bob": {
    "source": "src",
    "output": "lib",
    "targets": [
      "commonjs",
      "module",
      [
        "typescript",
        {
          "project": "tsconfig.build.json"
        }
      ]
    ]
  }
}<|MERGE_RESOLUTION|>--- conflicted
+++ resolved
@@ -52,11 +52,7 @@
     "react-dom": "18.0.0",
     "react-native": "0.69.5",
     "react-native-builder-bob": "^0.19.1",
-<<<<<<< HEAD
-    "typescript": "^4.7.4"
-=======
     "typescript": "^4.9.3"
->>>>>>> ecf00b7e
   },
   "peerDependencies": {
     "react": "*",
