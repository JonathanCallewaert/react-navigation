--- conflicted
+++ resolved
@@ -72,12 +72,7 @@
   useBackButton(refContainer);
   useDocumentTitle(refContainer, documentTitle);
 
-<<<<<<< HEAD
-  const { getInitialState, getLastLinkingUrl } = useLinking(refContainer, {
-    independent: rest.independent,
-=======
   const { getInitialState } = useLinking(refContainer, {
->>>>>>> e67d2c70
     enabled: isLinkingEnabled,
     prefixes: [],
     ...linking,
@@ -107,14 +102,7 @@
 
   React.useImperativeHandle(ref, () => refContainer.current);
 
-<<<<<<< HEAD
-  const linkingContext = React.useMemo(
-    () => ({ options: linking, getLastLinkingUrl }),
-    [linking, getLastLinkingUrl]
-  );
-=======
   const linkingContext = React.useMemo(() => ({ options: linking }), [linking]);
->>>>>>> e67d2c70
 
   const isLinkingReady =
     rest.initialState != null || !isLinkingEnabled || isResolved;
