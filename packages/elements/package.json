--- conflicted
+++ resolved
@@ -46,11 +46,7 @@
     "react": "18.0.0",
     "react-native": "0.69.5",
     "react-native-builder-bob": "^0.19.1",
-<<<<<<< HEAD
-    "typescript": "^4.7.4"
-=======
     "typescript": "^4.9.3"
->>>>>>> ecf00b7e
   },
   "peerDependencies": {
     "@react-navigation/native": "^6.0.0",
