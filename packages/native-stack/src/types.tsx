<<<<<<< HEAD
import type {
  ImageSourcePropType,
  NativeSyntheticEvent,
  StyleProp,
  TargetedEvent,
  TextInputFocusEventData,
  ViewStyle,
} from 'react-native';
=======
>>>>>>> 7d74bd73
import type {
  DefaultNavigatorOptions,
  Descriptor,
  NavigationHelpers,
  NavigationProp,
  ParamListBase,
  RouteProp,
  StackActionHelpers,
  StackNavigationState,
  StackRouterOptions,
} from '@react-navigation/native';
<<<<<<< HEAD

export type PresentationTypes =
  | 'card'
  | 'modal'
  | 'transparentModal'
  | 'containedModal'
  | 'containedTransparentModal'
  | 'fullScreenModal'
  | 'formSheet';
export type AnimationTypes =
  | 'default'
  | 'fade'
  | 'flip'
  | 'none'
  | 'simple_push'
  | 'slide_from_bottom'
  | 'slide_from_right'
  | 'slide_from_left';
export type BlurEffectTypes =
  | 'extraLight'
  | 'light'
  | 'dark'
  | 'regular'
  | 'prominent'
  | 'systemUltraThinMaterial'
  | 'systemThinMaterial'
  | 'systemMaterial'
  | 'systemThickMaterial'
  | 'systemChromeMaterial'
  | 'systemUltraThinMaterialLight'
  | 'systemThinMaterialLight'
  | 'systemMaterialLight'
  | 'systemThickMaterialLight'
  | 'systemChromeMaterialLight'
  | 'systemUltraThinMaterialDark'
  | 'systemThinMaterialDark'
  | 'systemMaterialDark'
  | 'systemThickMaterialDark'
  | 'systemChromeMaterialDark';
export type ReplaceTypes = 'push' | 'pop';
export type OrientationTypes =
  | 'default'
  | 'all'
  | 'portrait'
  | 'portrait_up'
  | 'portrait_down'
  | 'landscape'
  | 'landscape_left'
  | 'landscape_right';
export type HeaderSubviewTypes =
  | 'back'
  | 'right'
  | 'left'
  | 'center'
  | 'searchBar';
export type StatusBarAnimationTypes = 'none' | 'fade' | 'slide';
export type StatusBarStyleTypes = 'inverted' | 'auto' | 'light' | 'dark';
export interface SearchBarProps {
  /**
   * Indicates whether to to obscure the underlying content
   */
  obscureBackground?: boolean;
  /**
   * Indicates whether to hide the navigation bar
   */
  hideNavigationBar?: boolean;
  /**
   * Indicates whether to hide the search bar when scrolling
   */
  hideWhenScrolling?: boolean;
  /**
   * The auto-capitalization behavior
   */
  autoCapitalize?: 'none' | 'words' | 'sentences' | 'characters';
  /**
   * Text displayed when search field is empty
   */
  placeholder?: string;
  /**
   * The search field background color
   */
  barTintColor?: string;
  /**
   * A callback that gets called when the text changes. It receives the current text value of the search bar.
   */
  onChangeText?: (e: NativeSyntheticEvent<TextInputFocusEventData>) => void;
  /**
   * A callback that gets called when the cancel button is pressed
   */
  onCancelButtonPress?: (e: NativeSyntheticEvent<TargetedEvent>) => void;
  /**
   * A callback that gets called when the search button is pressed. It receives the current text value of the search bar.
   */
  onSearchButtonPress?: (
    e: NativeSyntheticEvent<TextInputFocusEventData>
  ) => void;
  /**
   * A callback that gets called when search bar has received focus
   */
  onFocus?: (e: NativeSyntheticEvent<TargetedEvent>) => void;
  /**
   * A callback that gets called when search bar has lost focus
   */
  onBlur?: (e: NativeSyntheticEvent<TargetedEvent>) => void;
}
=======
import type { ImageSourcePropType, StyleProp, ViewStyle } from 'react-native';
import type {
  ScreenProps,
  ScreenStackHeaderConfigProps,
  SearchBarProps,
} from 'react-native-screens';
>>>>>>> 7d74bd73

export type NativeStackNavigationEventMap = {
  /**
   * Event which fires when a transition animation starts.
   */
  transitionStart: { data: { closing: boolean } };
  /**
   * Event which fires when a transition animation ends.
   */
  transitionEnd: { data: { closing: boolean } };
};

export type NativeStackNavigationProp<
  ParamList extends ParamListBase,
  RouteName extends keyof ParamList = string
> = NavigationProp<
  ParamList,
  RouteName,
  StackNavigationState<ParamList>,
  NativeStackNavigationOptions,
  NativeStackNavigationEventMap
> &
  StackActionHelpers<ParamList>;

export type NativeStackScreenProps<
  ParamList extends ParamListBase,
  RouteName extends keyof ParamList = string
> = {
  navigation: NativeStackNavigationProp<ParamList, RouteName>;
  route: RouteProp<ParamList, RouteName>;
};

export type NativeStackNavigationHelpers = NavigationHelpers<
  ParamListBase,
  NativeStackNavigationEventMap
>;

// We want it to be an empty object because navigator does not have any additional props
export type NativeStackNavigationConfig = {};

export type NativeStackNavigationOptions = {
  /**
   * String that can be displayed in the header as a fallback for `headerTitle`.
   */
  title?: string;
  /**
   * Whether the back button is visible in the header.
   * You can use it to show a back button alongside `headerLeft` if you have specified it.
   *
   * This will have no effect on the first screen in the stack.
   */
  headerBackVisible?: boolean;
  /**
   * Title string used by the back button on iOS.
   * Defaults to the previous scene's title, or "Back" if there's not enough space.
   * Use `headerBackTitleVisible: false` to hide it.
   *
   * Only supported on iOS.
   *
   * @platform ios
   */
  headerBackTitle?: string;
  /**
   * Whether the back button title should be visible or not.
   *
   * Only supported on iOS.
   *
   * @platform ios
   */
  headerBackTitleVisible?: boolean;
  /**
   * Style object for header back title. Supported properties:
   * - fontFamily
   * - fontSize
   *
   * Only supported on iOS.
   *
   * @platform ios
   */
  headerBackTitleStyle?: StyleProp<{
    fontFamily?: string;
    fontSize?: number;
  }>;
  /**
   * Image to display in the header as the icon in the back button.
   * Defaults to back icon image for the platform
   * - A chevron on iOS
   * - An arrow on Android
   */
  headerBackImageSource?: ImageSourcePropType;
  /**
   * Style of the header when a large title is shown.
   * The large title is shown if `headerLargeTitle` is `true` and
   * the edge of any scrollable content reaches the matching edge of the header.
   *
   * Supported properties:
   * - backgroundColor
   *
   * Only supported on iOS.
   *
   * @platform ios
   */
  headerLargeStyle?: StyleProp<{
    backgroundColor?: string;
  }>;
  /**
   * Whether to enable header with large title which collapses to regular header on scroll.
   *
   * For large title to collapse on scroll, the content of the screen should be wrapped in a scrollable view such as `ScrollView` or `FlatList`.
   * If the scrollable area doesn't fill the screen, the large title won't collapse on scroll.
   *
   * Only supported on iOS.
   *
   * @platform ios
   */
  headerLargeTitle?: boolean;
  /**
   * Whether drop shadow of header is visible when a large title is shown.
   */
  headerLargeTitleShadowVisible?: boolean;
  /**
   * Style object for large title in header. Supported properties:
   * - fontFamily
   * - fontSize
   * - fontWeight
   * - color
   *
   * Only supported on iOS.
   *
   * @platform ios
   */
  headerLargeTitleStyle?: StyleProp<{
    fontFamily?: string;
    fontSize?: number;
    fontWeight?: string;
    color?: string;
  }>;
  /**
   * Whether to show the header. The header is shown by default.
   * Setting this to `false` hides the header.
   */
  headerShown?: boolean;
  /**
   * Style object for header. Supported properties:
   * - backgroundColor
   */
  headerStyle?: StyleProp<{
    backgroundColor?: string;
  }>;
  /**
   * Whether to hide the elevation shadow (Android) or the bottom border (iOS) on the header.
   */
  headerShadowVisible?: boolean;
  /**
   * Boolean indicating whether the navigation bar is translucent.
   * Setting this to `true` makes the header absolutely positioned,
   * and changes the background color to `transparent` unless specified in `headerStyle`.
   */
  headerTranslucent?: boolean;
  /**
   * Blur effect for the translucent header.
   *
   * Only supported on iOS.
   *
   * @platform ios
   */
  headerBlurEffect?: BlurEffectTypes;
  /**
   * Tint color for the header. Changes the color of back button and title.
   */
  headerTintColor?: string;
  /**
   * Function which returns a React Element to display on the left side of the header.
   * This replaces the back button. See `headerBackVisible` to show the back button along side left element.
   */
  headerLeft?: (props: { tintColor?: string }) => React.ReactNode;
  /**
   * Function which returns a React Element to display on the right side of the header.
   */
  headerRight?: (props: { tintColor?: string }) => React.ReactNode;
  /**
   * String or a function that returns a React Element to be used by the header.
   * Defaults to screen `title` or route name.
   *
   * When a function is passed, it receives `tintColor` and`children` in the options object as an argument.
   * The title string is passed in `children`.
   *
   * Note that if you render a custom element by passing a function, animations for the title won't work.
   */
  headerTitle?:
    | string
    | ((props: {
        /**
         * The title text of the header.
         */
        children: string;
        /**
         * Tint color for the header.
         */
        tintColor?: string;
      }) => React.ReactNode);
  /**
   * Style object for header title. Supported properties:
   * - fontFamily
   * - fontSize
   * - fontWeight
   * - color
   */
  headerTitleStyle?: StyleProp<{
    fontFamily?: string;
    fontSize?: number;
    fontWeight?: string;
    color?: string;
  }>;
  /**
   * Options to render a native search bar on iOS.
   *
   * @platform ios
   */
  headerSearchBarOptions?: SearchBarProps;
  /**
   * Sets the status bar animation (similar to the `StatusBar` component).
   * Requires setting `View controller-based status bar appearance -> YES` (or removing the config) in your `Info.plist` file.
   * On Android, requires `react-native-screens` version >=3.3.0.
   */
  statusBarAnimation?: StatusBarAnimationTypes;
  /**
   * Sets the status bar color (similar to the `StatusBar` component). Defaults to initial status bar color.
   * Requires `react-native-screens` version >=3.3.0.
   *
   * @platform android
   */
  statusBarColor?: string;
  /**
   * Whether the status bar should be hidden on this screen.
   * Requires setting `View controller-based status bar appearance -> YES` in your Info.plist file.
   * On Android, requires `react-native-screens` version >=3.3.0.
   */
  statusBarHidden?: boolean;
  /**
   * Sets the status bar color (similar to the `StatusBar` component).
   * Requires setting `View controller-based status bar appearance -> YES` (or removing the config) in your `Info.plist` file.
   * On Android, requires `react-native-screens` version >=3.3.0.
   */
  statusBarStyle?: StatusBarStyleTypes;
  /**
   * Sets the translucency of the status bar. Defaults to `false`.
   * Requires `react-native-screens` version >=3.3.0.
   *
   * @platform android
   */
  statusBarTranslucent?: boolean;
  /**
   * Style object for the scene content.
   */
  contentStyle?: StyleProp<ViewStyle>;
  /**
   * Whether you can use gestures to dismiss this screen. Defaults to `true`.
   * Only supported on iOS.
   *
   * @platform ios
   */
  gestureEnabled?: boolean;
  /**
   * The type of animation to use when this screen replaces another screen. Defaults to `pop`.
   *
   * Supported values:
   * - "push": the new screen will perform push animation.
   * - "pop": the new screen will perform pop animation.
   */
  animationTypeForReplace?: ReplaceTypes;
  /**
   * How the screen should animate when pushed or popped.
   *
   * Supported values:
   * - "default": use the platform default animation
   * - "fade": fade screen in or out
   * - "flip": flip the screen, requires stackPresentation: "modal" (iOS only)
   * - "slide_from_right": slide in the new screen from right (Android only, uses default animation on iOS)
   * - "slide_from_left": slide in the new screen from left (Android only, uses default animation on iOS)
   * - "none": don't animate the screen
   */
  animation?: AnimationTypes;
  /**
   * How should the screen be presented.
   *
   * Supported values:
   * - "card": the new screen will be pushed onto a stack, which means the default animation will be slide from the side on iOS, the animation on Android will vary depending on the OS version and theme.
   * - "modal": the new screen will be presented modally. this also allows for a nested stack to be rendered inside the screen.
   * - "transparentModal": the new screen will be presented modally, but in addition, the previous screen will stay so that the content below can still be seen if the screen has translucent background.
   * - "containedModal": will use "UIModalPresentationCurrentContext" modal style on iOS and will fallback to "modal" on Android.
   * - "containedTransparentModal": will use "UIModalPresentationOverCurrentContext" modal style on iOS and will fallback to "transparentModal" on Android.
   * - "fullScreenModal": will use "UIModalPresentationFullScreen" modal style on iOS and will fallback to "modal" on Android.
   * - "formSheet": will use "UIModalPresentationFormSheet" modal style on iOS and will fallback to "modal" on Android.
   */
  presentation?: PresentationTypes;
  /**
   * The display orientation to use for the screen.
   *
   * Supported values:
   * - "default" - resolves to "all" without "portrait_down" on iOS. On Android, this lets the system decide the best orientation.
   * - "all": all orientations are permitted.
   * - "portrait": portrait orientations are permitted.
   * - "portrait_up": right-side portrait orientation is permitted.
   * - "portrait_down": upside-down portrait orientation is permitted.
   * - "landscape": landscape orientations are permitted.
   * - "landscape_left": landscape-left orientation is permitted.
   * - "landscape_right": landscape-right orientation is permitted.
   */
  orientation?: OrientationTypes;
};

export type NativeStackNavigatorProps = DefaultNavigatorOptions<
  ParamListBase,
  StackNavigationState<ParamListBase>,
  NativeStackNavigationOptions,
  NativeStackNavigationEventMap
> &
  StackRouterOptions &
  NativeStackNavigationConfig;

export type NativeStackDescriptor = Descriptor<
  NativeStackNavigationOptions,
  NativeStackNavigationProp<ParamListBase>,
  RouteProp<ParamListBase>
>;

export type NativeStackDescriptorMap = {
  [key: string]: NativeStackDescriptor;
};<|MERGE_RESOLUTION|>--- conflicted
+++ resolved
@@ -1,14 +1,3 @@
-<<<<<<< HEAD
-import type {
-  ImageSourcePropType,
-  NativeSyntheticEvent,
-  StyleProp,
-  TargetedEvent,
-  TextInputFocusEventData,
-  ViewStyle,
-} from 'react-native';
-=======
->>>>>>> 7d74bd73
 import type {
   DefaultNavigatorOptions,
   Descriptor,
@@ -20,7 +9,14 @@
   StackNavigationState,
   StackRouterOptions,
 } from '@react-navigation/native';
-<<<<<<< HEAD
+import type {
+  ImageSourcePropType,
+  NativeSyntheticEvent,
+  StyleProp,
+  TargetedEvent,
+  TextInputFocusEventData,
+  ViewStyle,
+} from 'react-native';
 
 export type PresentationTypes =
   | 'card'
@@ -126,14 +122,6 @@
    */
   onBlur?: (e: NativeSyntheticEvent<TargetedEvent>) => void;
 }
-=======
-import type { ImageSourcePropType, StyleProp, ViewStyle } from 'react-native';
-import type {
-  ScreenProps,
-  ScreenStackHeaderConfigProps,
-  SearchBarProps,
-} from 'react-native-screens';
->>>>>>> 7d74bd73
 
 export type NativeStackNavigationEventMap = {
   /**
