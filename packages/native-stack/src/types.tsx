import type {
  DefaultNavigatorOptions,
  Descriptor,
  NavigationHelpers,
  NavigationProp,
  ParamListBase,
  Route,
  RouteProp,
  StackActionHelpers,
  StackNavigationState,
  StackRouterOptions,
} from '@react-navigation/native';
<<<<<<< HEAD
=======
import type {
  ImageSourcePropType,
  StyleProp,
  TextStyle,
  ViewStyle,
} from 'react-native';
>>>>>>> 07a3f702
import type {
  ImageSourcePropType,
  NativeSyntheticEvent,
  StyleProp,
  TargetedEvent,
  TextInputFocusEventData,
  ViewStyle,
} from 'react-native';

export type PresentationTypes =
  | 'card'
  | 'modal'
  | 'transparentModal'
  | 'containedModal'
  | 'containedTransparentModal'
  | 'fullScreenModal'
  | 'formSheet';
export type AnimationTypes =
  | 'default'
  | 'fade'
  | 'flip'
  | 'none'
  | 'simple_push'
  | 'slide_from_bottom'
  | 'slide_from_right'
  | 'slide_from_left';
export type BlurEffectTypes =
  | 'extraLight'
  | 'light'
  | 'dark'
  | 'regular'
  | 'prominent'
  | 'systemUltraThinMaterial'
  | 'systemThinMaterial'
  | 'systemMaterial'
  | 'systemThickMaterial'
  | 'systemChromeMaterial'
  | 'systemUltraThinMaterialLight'
  | 'systemThinMaterialLight'
  | 'systemMaterialLight'
  | 'systemThickMaterialLight'
  | 'systemChromeMaterialLight'
  | 'systemUltraThinMaterialDark'
  | 'systemThinMaterialDark'
  | 'systemMaterialDark'
  | 'systemThickMaterialDark'
  | 'systemChromeMaterialDark';
export type ReplaceTypes = 'push' | 'pop';
export type OrientationTypes =
  | 'default'
  | 'all'
  | 'portrait'
  | 'portrait_up'
  | 'portrait_down'
  | 'landscape'
  | 'landscape_left'
  | 'landscape_right';
export type HeaderSubviewTypes =
  | 'back'
  | 'right'
  | 'left'
  | 'center'
  | 'searchBar';
export type StatusBarAnimationTypes = 'none' | 'fade' | 'slide';
export type StatusBarStyleTypes = 'inverted' | 'auto' | 'light' | 'dark';
export interface SearchBarProps {
  /**
   * Indicates whether to to obscure the underlying content
   */
  obscureBackground?: boolean;
  /**
   * Indicates whether to hide the navigation bar
   */
  hideNavigationBar?: boolean;
  /**
   * Indicates whether to hide the search bar when scrolling
   */
  hideWhenScrolling?: boolean;
  /**
   * The auto-capitalization behavior
   */
  autoCapitalize?: 'none' | 'words' | 'sentences' | 'characters';
  /**
   * Text displayed when search field is empty
   */
  placeholder?: string;
  /**
   * The search field background color
   */
  barTintColor?: string;
  /**
   * A callback that gets called when the text changes. It receives the current text value of the search bar.
   */
  onChangeText?: (e: NativeSyntheticEvent<TextInputFocusEventData>) => void;
  /**
   * A callback that gets called when the cancel button is pressed
   */
  onCancelButtonPress?: (e: NativeSyntheticEvent<TargetedEvent>) => void;
  /**
   * A callback that gets called when the search button is pressed. It receives the current text value of the search bar.
   */
  onSearchButtonPress?: (
    e: NativeSyntheticEvent<TextInputFocusEventData>
  ) => void;
  /**
   * A callback that gets called when search bar has received focus
   */
  onFocus?: (e: NativeSyntheticEvent<TargetedEvent>) => void;
  /**
   * A callback that gets called when search bar has lost focus
   */
  onBlur?: (e: NativeSyntheticEvent<TargetedEvent>) => void;
}

export type NativeStackNavigationEventMap = {
  /**
   * Event which fires when a transition animation starts.
   */
  transitionStart: { data: { closing: boolean } };
  /**
   * Event which fires when a transition animation ends.
   */
  transitionEnd: { data: { closing: boolean } };
};

export type NativeStackNavigationProp<
  ParamList extends ParamListBase,
  RouteName extends keyof ParamList = string
> = NavigationProp<
  ParamList,
  RouteName,
  StackNavigationState<ParamList>,
  NativeStackNavigationOptions,
  NativeStackNavigationEventMap
> &
  StackActionHelpers<ParamList>;

export type NativeStackScreenProps<
  ParamList extends ParamListBase,
  RouteName extends keyof ParamList = string
> = {
  navigation: NativeStackNavigationProp<ParamList, RouteName>;
  route: RouteProp<ParamList, RouteName>;
};

export type NativeStackNavigationHelpers = NavigationHelpers<
  ParamListBase,
  NativeStackNavigationEventMap
>;

// We want it to be an empty object because navigator does not have any additional props
export type NativeStackNavigationConfig = {};

export type NativeStackHeaderProps = {
  /**
   * Options for the back button.
   */
  back?: {
    /**
     * Title of the previous screen.
     */
    title: string;
  };
  /**
   * Options for the current screen.
   */
  options: NativeStackNavigationOptions;
  /**
   * Route object for the current screen.
   */
  route: Route<string>;
  /**
   * Navigation prop for the header.
   */
  navigation: NativeStackNavigationProp<ParamListBase>;
};

export type NativeStackNavigationOptions = {
  /**
   * String that can be displayed in the header as a fallback for `headerTitle`.
   */
  title?: string;
  /**
   * Function that given `HeaderProps` returns a React Element to display as a header.
   */
  header?: (props: NativeStackHeaderProps) => React.ReactNode;
  /**
   * Whether the back button is visible in the header.
   * You can use it to show a back button alongside `headerLeft` if you have specified it.
   *
   * This will have no effect on the first screen in the stack.
   *
   * Only supported on iOS.
   *
   * @platform ios
   */
  headerBackVisible?: boolean;
  /**
   * Title string used by the back button on iOS.
   * Defaults to the previous scene's title, or "Back" if there's not enough space.
   * Use `headerBackTitleVisible: false` to hide it.
   *
   * Only supported on iOS.
   *
   * @platform ios
   */
  headerBackTitle?: string;
  /**
   * Whether the back button title should be visible or not.
   *
   * Only supported on iOS.
   *
   * @platform ios
   */
  headerBackTitleVisible?: boolean;
  /**
   * Style object for header back title. Supported properties:
   * - fontFamily
   * - fontSize
   *
   * Only supported on iOS.
   *
   * @platform ios
   */
  headerBackTitleStyle?: StyleProp<{
    fontFamily?: string;
    fontSize?: number;
  }>;
  /**
   * Image to display in the header as the icon in the back button.
   * Defaults to back icon image for the platform
   * - A chevron on iOS
   * - An arrow on Android
   */
  headerBackImageSource?: ImageSourcePropType;
  /**
   * Style of the header when a large title is shown.
   * The large title is shown if `headerLargeTitle` is `true` and
   * the edge of any scrollable content reaches the matching edge of the header.
   *
   * Supported properties:
   * - backgroundColor
   *
   * Only supported on iOS.
   *
   * @platform ios
   */
  headerLargeStyle?: StyleProp<{
    backgroundColor?: string;
  }>;
  /**
   * Whether to enable header with large title which collapses to regular header on scroll.
   *
   * For large title to collapse on scroll, the content of the screen should be wrapped in a scrollable view such as `ScrollView` or `FlatList`.
   * If the scrollable area doesn't fill the screen, the large title won't collapse on scroll.
   *
   * Only supported on iOS.
   *
   * @platform ios
   */
  headerLargeTitle?: boolean;
  /**
   * Whether drop shadow of header is visible when a large title is shown.
   *
   * Only supported on iOS.
   *
   * @platform ios
   */
  headerLargeTitleShadowVisible?: boolean;
  /**
   * Style object for large title in header. Supported properties:
   * - fontFamily
   * - fontSize
   * - fontWeight
   * - color
   *
   * Only supported on iOS.
   *
   * @platform ios
   */
  headerLargeTitleStyle?: StyleProp<{
    fontFamily?: string;
    fontSize?: number;
    fontWeight?: string;
    color?: string;
  }>;
  /**
   * Whether to show the header. The header is shown by default.
   * Setting this to `false` hides the header.
   */
  headerShown?: boolean;
  /**
   * Style object for header. Supported properties:
   * - backgroundColor
   */
  headerStyle?: StyleProp<{
    backgroundColor?: string;
  }>;
  /**
   * Whether to hide the elevation shadow (Android) or the bottom border (iOS) on the header.
   */
  headerShadowVisible?: boolean;
  /**
   * Boolean indicating whether the navigation bar is translucent.
   * Setting this to `true` makes the header absolutely positioned,
   * and changes the background color to `transparent` unless specified in `headerStyle`.
   */
  headerTransparent?: boolean;
  /**
   * Blur effect for the translucent header.
   * The `headerTransparent` option needs to be set to `true` for this to work.
   *
   * Only supported on iOS.
   *
   * @platform ios
   */
  headerBlurEffect?: BlurEffectTypes;
  /**
   * Tint color for the header. Changes the color of back button and title.
   */
  headerTintColor?: string;
  /**
   * Function which returns a React Element to display on the left side of the header.
   * This replaces the back button. See `headerBackVisible` to show the back button along side left element.
   */
  headerLeft?: (props: { tintColor?: string }) => React.ReactNode;
  /**
   * Function which returns a React Element to display on the right side of the header.
   */
  headerRight?: (props: { tintColor?: string }) => React.ReactNode;
  /**
   * String or a function that returns a React Element to be used by the header.
   * Defaults to screen `title` or route name.
   *
   * When a function is passed, it receives `tintColor` and`children` in the options object as an argument.
   * The title string is passed in `children`.
   *
   * Note that if you render a custom element by passing a function, animations for the title won't work.
   */
  headerTitle?:
    | string
    | ((props: {
        /**
         * The title text of the header.
         */
        children: string;
        /**
         * Tint color for the header.
         */
        tintColor?: string;
      }) => React.ReactNode);
  /**
   * How to align the the header title.
   * Defaults to `left` on platforms other than iOS.
   *
   * Not supported on iOS. It's always `center` on iOS and cannot be changed.
   */
  headerTitleAlign?: 'left' | 'center';
  /**
   * Style object for header title. Supported properties:
   * - fontFamily
   * - fontSize
   * - fontWeight
   * - color
   */
  headerTitleStyle?: StyleProp<
    Pick<TextStyle, 'fontFamily' | 'fontSize' | 'fontWeight'> & {
      color?: string;
    }
  >;
  /**
   * Options to render a native search bar on iOS.
   *
   * @platform ios
   */
  headerSearchBarOptions?: SearchBarProps;
  /**
   * Sets the status bar animation (similar to the `StatusBar` component).
   * Requires setting `View controller-based status bar appearance -> YES` (or removing the config) in your `Info.plist` file.
   * On Android, requires `react-native-screens` version >=3.3.0.
   */
  statusBarAnimation?: StatusBarAnimationTypes;
  /**
   * Sets the status bar color (similar to the `StatusBar` component). Defaults to initial status bar color.
   * Requires `react-native-screens` version >=3.3.0.
   *
   * @platform android
   */
<<<<<<< HEAD
  statusBarColor?: string;
=======
  statusBarAnimation?: ScreenProps['statusBarAnimation'];
>>>>>>> 07a3f702
  /**
   * Whether the status bar should be hidden on this screen.
   * Requires setting `View controller-based status bar appearance -> YES` in your Info.plist file.
   * On Android, requires `react-native-screens` version >=3.3.0.
   */
  statusBarHidden?: boolean;
  /**
   * Sets the status bar color (similar to the `StatusBar` component).
   * Requires setting `View controller-based status bar appearance -> YES` (or removing the config) in your `Info.plist` file.
   * On Android, requires `react-native-screens` version >=3.3.0.
   */
  statusBarStyle?: StatusBarStyleTypes;
  /**
   * Sets the translucency of the status bar. Defaults to `false`.
   * Requires `react-native-screens` version >=3.3.0.
   *
   * @platform android
   */
<<<<<<< HEAD
  statusBarTranslucent?: boolean;
=======
  statusBarStyle?: ScreenProps['statusBarStyle'];
>>>>>>> 07a3f702
  /**
   * Style object for the scene content.
   */
  contentStyle?: StyleProp<ViewStyle>;
  /**
   * Whether you can use gestures to dismiss this screen. Defaults to `true`.
   * Only supported on iOS.
   *
   * @platform ios
   */
  gestureEnabled?: boolean;
  /**
   * The type of animation to use when this screen replaces another screen. Defaults to `pop`.
   *
   * Supported values:
   * - "push": the new screen will perform push animation.
   * - "pop": the new screen will perform pop animation.
   *
   * Only supported on iOS and Android.
   */
  animationTypeForReplace?: ReplaceTypes;
  /**
   * How the screen should animate when pushed or popped.
   *
   * Supported values:
   * - "default": use the platform default animation
   * - "fade": fade screen in or out
   * - "flip": flip the screen, requires stackPresentation: "modal" (iOS only)
   * - "slide_from_right": slide in the new screen from right (Android only, uses default animation on iOS)
   * - "slide_from_left": slide in the new screen from left (Android only, uses default animation on iOS)
   * - "none": don't animate the screen
   *
   * Only supported on iOS and Android.
   */
  animation?: AnimationTypes;
  /**
   * How should the screen be presented.
   *
   * Supported values:
   * - "card": the new screen will be pushed onto a stack, which means the default animation will be slide from the side on iOS, the animation on Android will vary depending on the OS version and theme.
   * - "modal": the new screen will be presented modally. this also allows for a nested stack to be rendered inside the screen.
   * - "transparentModal": the new screen will be presented modally, but in addition, the previous screen will stay so that the content below can still be seen if the screen has translucent background.
   * - "containedModal": will use "UIModalPresentationCurrentContext" modal style on iOS and will fallback to "modal" on Android.
   * - "containedTransparentModal": will use "UIModalPresentationOverCurrentContext" modal style on iOS and will fallback to "transparentModal" on Android.
   * - "fullScreenModal": will use "UIModalPresentationFullScreen" modal style on iOS and will fallback to "modal" on Android.
   * - "formSheet": will use "UIModalPresentationFormSheet" modal style on iOS and will fallback to "modal" on Android.
   *
   * Only supported on iOS and Android.
   */
  presentation?: PresentationTypes;
  /**
   * The display orientation to use for the screen.
   *
   * Supported values:
   * - "default" - resolves to "all" without "portrait_down" on iOS. On Android, this lets the system decide the best orientation.
   * - "all": all orientations are permitted.
   * - "portrait": portrait orientations are permitted.
   * - "portrait_up": right-side portrait orientation is permitted.
   * - "portrait_down": upside-down portrait orientation is permitted.
   * - "landscape": landscape orientations are permitted.
   * - "landscape_left": landscape-left orientation is permitted.
   * - "landscape_right": landscape-right orientation is permitted.
   *
   * Only supported on iOS and Android.
   */
<<<<<<< HEAD
  orientation?: OrientationTypes;
=======
  orientation?: ScreenProps['screenOrientation'];
>>>>>>> 07a3f702
};

export type NativeStackNavigatorProps = DefaultNavigatorOptions<
  ParamListBase,
  StackNavigationState<ParamListBase>,
  NativeStackNavigationOptions,
  NativeStackNavigationEventMap
> &
  StackRouterOptions &
  NativeStackNavigationConfig;

export type NativeStackDescriptor = Descriptor<
  NativeStackNavigationOptions,
  NativeStackNavigationProp<ParamListBase>,
  RouteProp<ParamListBase>
>;

export type NativeStackDescriptorMap = {
  [key: string]: NativeStackDescriptor;
};<|MERGE_RESOLUTION|>--- conflicted
+++ resolved
@@ -10,21 +10,13 @@
   StackNavigationState,
   StackRouterOptions,
 } from '@react-navigation/native';
-<<<<<<< HEAD
-=======
-import type {
-  ImageSourcePropType,
-  StyleProp,
-  TextStyle,
-  ViewStyle,
-} from 'react-native';
->>>>>>> 07a3f702
 import type {
   ImageSourcePropType,
   NativeSyntheticEvent,
   StyleProp,
   TargetedEvent,
   TextInputFocusEventData,
+  TextStyle,
   ViewStyle,
 } from 'react-native';
 
@@ -407,11 +399,7 @@
    *
    * @platform android
    */
-<<<<<<< HEAD
   statusBarColor?: string;
-=======
-  statusBarAnimation?: ScreenProps['statusBarAnimation'];
->>>>>>> 07a3f702
   /**
    * Whether the status bar should be hidden on this screen.
    * Requires setting `View controller-based status bar appearance -> YES` in your Info.plist file.
@@ -430,11 +418,7 @@
    *
    * @platform android
    */
-<<<<<<< HEAD
   statusBarTranslucent?: boolean;
-=======
-  statusBarStyle?: ScreenProps['statusBarStyle'];
->>>>>>> 07a3f702
   /**
    * Style object for the scene content.
    */
@@ -500,11 +484,7 @@
    *
    * Only supported on iOS and Android.
    */
-<<<<<<< HEAD
   orientation?: OrientationTypes;
-=======
-  orientation?: ScreenProps['screenOrientation'];
->>>>>>> 07a3f702
 };
 
 export type NativeStackNavigatorProps = DefaultNavigatorOptions<
