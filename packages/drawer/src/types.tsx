--- conflicted
+++ resolved
@@ -49,7 +49,6 @@
   useLegacyImplementation?: boolean;
 };
 
-<<<<<<< HEAD
 export type NativeScreenTraitsProps = {
   /**
    * In which orientation should the screen appear. It requires having `react-native-screens` enabled.
@@ -84,160 +83,6 @@
    * Requires enabled `react-native-screens` version >=3.3.0.
    *
    * @platform android
-=======
-export type DrawerNavigationOptions = HeaderOptions & {
-  /**
-   * Title text for the screen.
-   */
-  title?: string;
-
-  /**
-   * Whether this screens should render the first time it's accessed. Defaults to `true`.
-   * Set it to `false` if you want to render the screen on initial render.
-   */
-  lazy?: boolean;
-
-  /**
-   * Function that returns a React Element to display as a header.
-   */
-  header?: (props: DrawerHeaderProps) => React.ReactNode;
-
-  /**
-   * Whether to show the header. Setting this to `false` hides the header.
-   * Defaults to `true`.
-   */
-  headerShown?: boolean;
-
-  /**
-   * Title string of a screen displayed in the drawer
-   * or a function that given { focused: boolean, color: string } returns a React.Node
-   * When undefined, scene title is used.
-   */
-  drawerLabel?:
-    | string
-    | ((props: { color: string; focused: boolean }) => React.ReactNode);
-
-  /**
-   * A function that given { focused: boolean, color: string } returns a React.Node to display an icon the drawer.
-   */
-  drawerIcon?: (props: {
-    color: string;
-    size: number;
-    focused: boolean;
-  }) => React.ReactNode;
-
-  /**
-   * Color for the icon and label in the active item in the drawer.
-   */
-  drawerActiveTintColor?: string;
-
-  /**
-   * Background color for the active item in the drawer.
-   */
-  drawerActiveBackgroundColor?: string;
-
-  /**
-   * Color for the icon and label in the inactive items in the drawer.
-   */
-  drawerInactiveTintColor?: string;
-
-  /**
-   * Background color for the inactive items in the drawer.
-   */
-  drawerInactiveBackgroundColor?: string;
-
-  /**
-   * Whether label font should scale to respect Text Size accessibility settings.
-   */
-  drawerAllowFontScaling?: boolean;
-
-  /**
-   * Style object for the single item, which can contain an icon and/or a label.
-   */
-  drawerItemStyle?: StyleProp<ViewStyle>;
-
-  /**
-   * Style object to apply to the `Text` inside content section which renders a label.
-   */
-  drawerLabelStyle?: StyleProp<TextStyle>;
-
-  /**
-   * Style object for the content section.
-   */
-  drawerContentContainerStyle?: StyleProp<ViewStyle>;
-
-  /**
-   * Style object for the wrapper view.
-   */
-  drawerContentStyle?: StyleProp<ViewStyle>;
-
-  /**
-   * Style object for the drawer component.
-   * You can pass a custom background color for a drawer or a custom width here.
-   */
-  drawerStyle?: StyleProp<ViewStyle>;
-
-  /**
-   * Position of the drawer on the screen. Defaults to `left`.
-   */
-  drawerPosition?: 'left' | 'right';
-
-  /**
-   * Type of the drawer. It determines how the drawer looks and animates.
-   * - `front`: Traditional drawer which covers the screen with a overlay behind it.
-   * - `back`: The drawer is revealed behind the screen on swipe.
-   * - `slide`: Both the screen and the drawer slide on swipe to reveal the drawer.
-   * - `permanent`: A permanent drawer is shown as a sidebar.
-   */
-  drawerType?: 'front' | 'back' | 'slide' | 'permanent';
-
-  /**
-   * Whether the statusbar should be hidden when the drawer is pulled or opens,
-   */
-  drawerHideStatusBarOnOpen?: boolean;
-
-  /**
-   * Animation of the statusbar when hiding it. use in combination with `drawerHideStatusBarOnOpen`.
-   */
-  drawerStatusBarAnimation?: 'slide' | 'none' | 'fade';
-
-  /**
-   * Color of the overlay to be displayed on top of the content view when drawer gets open.
-   * The opacity is animated from `0` to `1` when the drawer opens.
-   */
-  overlayColor?: string;
-
-  /**
-   * Style object for the component wrapping the screen content.
-   */
-  sceneContainerStyle?: StyleProp<ViewStyle>;
-
-  /**
-   * Whether you can use gestures to open or close the drawer.
-   * Setting this to `false` disables swipe gestures as well as tap on overlay to close.
-   * See `swipeEnabled` to disable only the swipe gesture.
-   * Defaults to `true`.
-   * Not supported on Web.
-   */
-  gestureEnabled?: boolean;
-
-  /**
-   * Props to pass to the underlying pan gesture handler.
-   * Not supported on Web.
-   */
-  gestureHandlerProps?: PanGestureHandlerProperties;
-
-  /**
-   * Whether you can use swipe gestures to open or close the drawer.
-   * Defaults to `true`.
-   * Not supported on Web.
-   */
-  swipeEnabled?: boolean;
-
-  /**
-   * How far from the edge of the screen the swipe gesture should activate.
-   * Not supported on Web.
->>>>>>> 3fb21409
    */
   statusBarColor?: string;
   /**
@@ -323,6 +168,11 @@
     drawerInactiveBackgroundColor?: string;
 
     /**
+     * Whether label font should scale to respect Text Size accessibility settings.
+     */
+    drawerAllowFontScaling?: boolean;
+
+    /**
      * Style object for the single item, which can contain an icon and/or a label.
      */
     drawerItemStyle?: StyleProp<ViewStyle>;
@@ -458,7 +308,7 @@
   /**
    * Event which fires on tapping on the item in the drawer menu.
    */
-  drawerPress: { data: undefined; canPreventDefault: true };
+  drawerItemPress: { data: undefined; canPreventDefault: true };
 };
 
 export type DrawerNavigationHelpers = NavigationHelpers<
