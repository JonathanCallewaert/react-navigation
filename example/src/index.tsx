--- conflicted
+++ resolved
@@ -1,21 +1,8 @@
 import AsyncStorage from '@react-native-async-storage/async-storage';
 import {
-<<<<<<< HEAD
-  ScrollView,
-  Platform,
-  I18nManager,
-  Dimensions,
-  ScaledSize,
-  Linking,
-  LogBox,
-} from 'react-native';
-import { SafeAreaView } from 'react-native-safe-area-context';
-import MaterialIcons from 'react-native-vector-icons/MaterialIcons';
-=======
   useFlipper,
   useReduxDevToolsExtension,
 } from '@react-navigation/devtools';
->>>>>>> 7d74bd73
 import {
   createDrawerNavigator,
   DrawerScreenProps,
@@ -45,7 +32,6 @@
   Platform,
   ScaledSize,
   ScrollView,
-  StatusBar,
 } from 'react-native';
 import {
   DarkTheme as PaperDarkTheme,
